--- conflicted
+++ resolved
@@ -12,14 +12,12 @@
   tensorpipe
   tensorpipe_basic
   tensorpipe_uv
-<<<<<<< HEAD
-  tensorpipe_shm
-  tensorpipe_intra_process
-  )
-=======
   )
 
 if(TP_ENABLE_SHM)
   target_link_libraries(pytensorpipe PRIVATE tensorpipe_shm)
 endif()
->>>>>>> 4b1dba73
+
+if(TP_ENABLE_INTRAP)
+  target_link_libraries(pytensorpipe PRIVATE tensorpipe_intra_process)
+endif()